--- conflicted
+++ resolved
@@ -1196,13 +1196,11 @@
 
 				self.logger.info(f'❌ {agent_run_error}')
 
-<<<<<<< HEAD
 			self.state.history.usage = await self.token_cost_service.get_usage_summary()
-=======
+
 			# set the model output schema and call it on the fly
 			if self.state.history._output_model_schema is None and self.output_model_schema is not None:
 				self.state.history._output_model_schema = self.output_model_schema
->>>>>>> b9a46bcd
 
 			return self.state.history
 
